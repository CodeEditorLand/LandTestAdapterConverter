--- conflicted
+++ resolved
@@ -166,12 +166,6 @@
     }
   }
 
-<<<<<<< HEAD
-  private syncTopLevel(suite: TestSuiteInfo) {
-    const label = this.adapter.workspaceFolder ? `${this.adapter.workspaceFolder.name} - ${suite.label}` : suite.label;
-    const ctrl = this.acquireController(label);
-    this.syncItemChildren(ctrl, ctrl.items, suite.children);
-=======
   private syncTopLevel(evt: TestLoadFinishedEvent) {
     vscode.commands.executeCommand('setContext', 'hasTestConverterTests', true);
     if (evt.suite) {
@@ -182,7 +176,6 @@
       test.error = evt.errorMessage;
       this.controller.items.replace([test]);
     }
->>>>>>> ecc3524e
   }
 
   /**
