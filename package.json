{
<<<<<<< HEAD
	"activationEvents": [
		"onCommand:test-explorer.run",
		"onCommand:test-explorer.run-all"
	],
	"capabilities": {
		"untrustedWorkspaces": {
			"supported": true
		}
	},
	"contributes": {
		"commands": [
			{
				"command": "testExplorerConverter.useNativeTesting",
				"title": "Use Native Testing"
			},
			{
				"command": "testExplorerConverter.activate",
				"title": "Activate Test Adapter Converter"
			}
		],
		"menus": {
			"commandPalette": [
				{
					"command": "testExplorerConverter.activate",
					"when": "false"
				},
				{
					"command": "testExplorerConverter.useNativeTesting",
					"when": "false"
				}
			]
		}
	},
	"description": "Converter extension from the Test Adapter UI to native VS Code testing",
	"devDependencies": {
		"esbuild": "^0.16.11",
		"rimraf": "^3.0.2"
	},
	"displayName": "Test Adapter Converter",
	"main": "./out/extension.js",
	"name": "test-adapter-converter",
	"scripts": {
		"build": "npm run -S esbuild-base -- --sourcemap",
		"esbuild-base": "rimraf out && esbuild ./src/extension.ts --bundle --outfile=out/extension.js --external:vscode --format=cjs --platform=node"
	}
=======
  "name": "test-adapter-converter",
  "displayName": "Test Adapter Converter",
  "description": "Converter extension from the Test Adapter UI to native VS Code testing",
  "publisher": "ms-vscode",
  "version": "0.2.0",
  "engines": {
    "vscode": "^1.93.0"
  },
  "capabilities": {
    "untrustedWorkspaces": {
      "supported": true
    }
  },
  "categories": [
    "Other"
  ],
  "activationEvents": [
    "onCommand:test-explorer.run",
    "onCommand:test-explorer.run-all"
  ],
  "main": "./out/extension.js",
  "contributes": {
    "commands": [
      {
        "command": "testExplorerConverter.useNativeTesting",
        "title": "Use Native Testing"
      },
      {
        "command": "testExplorerConverter.activate",
        "title": "Activate Test Adapter Converter"
      }
    ],
    "menus": {
      "commandPalette": [
        {
          "command": "testExplorerConverter.activate",
          "when": "false"
        },
        {
          "command": "testExplorerConverter.useNativeTesting",
          "when": "false"
        }
      ]
    }
  },
  "repository": {
    "type": "git",
    "url": "git+https://github.com/microsoft/vscode-test-adapter-converter.git"
  },
  "author": "Connor Peet <connor@peet.io>",
  "license": "MIT",
  "bugs": {
    "url": "https://github.com/microsoft/vscode-test-adapter-converter/issues"
  },
  "homepage": "https://github.com/microsoft/vscode-test-adapter-converter#readme",
  "scripts": {
    "vscode:prepublish": "npm run -S esbuild-base -- --minify",
    "esbuild-base": "rimraf out && esbuild ./src/extension.ts --bundle --outfile=out/extension.js --external:vscode --format=cjs --platform=node --target=node20",
    "build": "npm run -S esbuild-base -- --sourcemap",
    "watch": "npm run -S esbuild-base -- --sourcemap --watch",
    "fmt": "prettier --write \"src/**/*.ts\"&& npm run test -- --fix",
    "test": "eslint src --ext ts && tsc --noEmit"
  },
  "devDependencies": {
    "@types/vscode": "^1.93.0",
    "@typescript-eslint/eslint-plugin": "^5.47.1",
    "@typescript-eslint/parser": "^5.47.1",
    "esbuild": "^0.23.1",
    "eslint": "^8.30.0",
    "eslint-plugin-header": "^3.1.1",
    "prettier": "^2.8.1",
    "rimraf": "^3.0.2",
    "typescript": "^5.6.2",
    "vscode-test-adapter-api": "^1.9.0"
  },
  "prettier": {
    "printWidth": 100,
    "singleQuote": true,
    "tabWidth": 2,
    "arrowParens": "avoid"
  }
>>>>>>> 4594d2b1
}<|MERGE_RESOLUTION|>--- conflicted
+++ resolved
@@ -1,51 +1,4 @@
 {
-<<<<<<< HEAD
-	"activationEvents": [
-		"onCommand:test-explorer.run",
-		"onCommand:test-explorer.run-all"
-	],
-	"capabilities": {
-		"untrustedWorkspaces": {
-			"supported": true
-		}
-	},
-	"contributes": {
-		"commands": [
-			{
-				"command": "testExplorerConverter.useNativeTesting",
-				"title": "Use Native Testing"
-			},
-			{
-				"command": "testExplorerConverter.activate",
-				"title": "Activate Test Adapter Converter"
-			}
-		],
-		"menus": {
-			"commandPalette": [
-				{
-					"command": "testExplorerConverter.activate",
-					"when": "false"
-				},
-				{
-					"command": "testExplorerConverter.useNativeTesting",
-					"when": "false"
-				}
-			]
-		}
-	},
-	"description": "Converter extension from the Test Adapter UI to native VS Code testing",
-	"devDependencies": {
-		"esbuild": "^0.16.11",
-		"rimraf": "^3.0.2"
-	},
-	"displayName": "Test Adapter Converter",
-	"main": "./out/extension.js",
-	"name": "test-adapter-converter",
-	"scripts": {
-		"build": "npm run -S esbuild-base -- --sourcemap",
-		"esbuild-base": "rimraf out && esbuild ./src/extension.ts --bundle --outfile=out/extension.js --external:vscode --format=cjs --platform=node"
-	}
-=======
   "name": "test-adapter-converter",
   "displayName": "Test Adapter Converter",
   "description": "Converter extension from the Test Adapter UI to native VS Code testing",
@@ -127,5 +80,4 @@
     "tabWidth": 2,
     "arrowParens": "avoid"
   }
->>>>>>> 4594d2b1
 }