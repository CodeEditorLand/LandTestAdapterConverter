--- conflicted
+++ resolved
@@ -36,13 +36,8 @@
 		"onCommand:test-explorer.run-all"
 	],
 	"devDependencies": {
-<<<<<<< HEAD
-		"esbuild": "0.23.0",
-		"rimraf": "6.0.1"
-=======
 		"esbuild": "0.16.11",
 		"rimraf": "3.0.2"
->>>>>>> e4a23264
 	},
 	"capabilities": {
 		"untrustedWorkspaces": {
