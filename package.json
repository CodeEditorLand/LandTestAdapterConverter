--- conflicted
+++ resolved
@@ -1,51 +1,4 @@
 {
-<<<<<<< HEAD
-	"name": "test-adapter-converter",
-	"displayName": "Test Adapter Converter",
-	"description": "Converter extension from the Test Adapter UI to native VS Code testing",
-	"main": "./out/extension.js",
-	"scripts": {
-		"build": "npm run -S esbuild-base -- --sourcemap",
-		"esbuild-base": "rimraf out && esbuild ./src/extension.ts --bundle --outfile=out/extension.js --external:vscode --format=cjs --platform=node"
-	},
-	"contributes": {
-		"commands": [
-			{
-				"command": "testExplorerConverter.useNativeTesting",
-				"title": "Use Native Testing"
-			},
-			{
-				"command": "testExplorerConverter.activate",
-				"title": "Activate Test Adapter Converter"
-			}
-		],
-		"menus": {
-			"commandPalette": [
-				{
-					"command": "testExplorerConverter.activate",
-					"when": "false"
-				},
-				{
-					"command": "testExplorerConverter.useNativeTesting",
-					"when": "false"
-				}
-			]
-		}
-	},
-	"activationEvents": [
-		"onCommand:test-explorer.run",
-		"onCommand:test-explorer.run-all"
-	],
-	"devDependencies": {
-		"esbuild": "^0.21.5",
-		"rimraf": "^5.0.7"
-	},
-	"capabilities": {
-		"untrustedWorkspaces": {
-			"supported": true
-		}
-	}
-=======
   "name": "test-adapter-converter",
   "displayName": "Test Adapter Converter",
   "description": "Converter extension from the Test Adapter UI to native VS Code testing",
@@ -129,5 +82,4 @@
     "tabWidth": 2,
     "arrowParens": "avoid"
   }
->>>>>>> 03b72460
 }