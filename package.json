--- conflicted
+++ resolved
@@ -1,13 +1,4 @@
 {
-<<<<<<< HEAD
-	"name": "test-adapter-converter",
-	"displayName": "Test Adapter Converter",
-	"description": "Converter extension from the Test Adapter UI to native VS Code testing",
-	"main": "./out/extension.js",
-	"scripts": {
-		"build": "npm run -S esbuild-base -- --sourcemap",
-		"esbuild-base": "rimraf out && esbuild ./src/extension.ts --bundle --outfile=out/extension.js --external:vscode --format=cjs --platform=node"
-=======
 	"activationEvents": [
 		"onCommand:test-explorer.run",
 		"onCommand:test-explorer.run-all"
@@ -16,7 +7,6 @@
 		"untrustedWorkspaces": {
 			"supported": true
 		}
->>>>>>> 6d8c77f1
 	},
 	"contributes": {
 		"commands": [
@@ -42,30 +32,16 @@
 			]
 		}
 	},
-<<<<<<< HEAD
-	"activationEvents": [
-		"onCommand:test-explorer.run",
-		"onCommand:test-explorer.run-all"
-	],
-=======
 	"description": "Converter extension from the Test Adapter UI to native VS Code testing",
->>>>>>> 6d8c77f1
 	"devDependencies": {
 		"esbuild": "^0.16.11",
 		"rimraf": "^3.0.2"
 	},
-<<<<<<< HEAD
-	"capabilities": {
-		"untrustedWorkspaces": {
-			"supported": true
-		}
-=======
 	"displayName": "Test Adapter Converter",
 	"main": "./out/extension.js",
 	"name": "test-adapter-converter",
 	"scripts": {
 		"build": "npm run -S esbuild-base -- --sourcemap",
 		"esbuild-base": "rimraf out && esbuild ./src/extension.ts --bundle --outfile=out/extension.js --external:vscode --format=cjs --platform=node"
->>>>>>> 6d8c77f1
 	}
 }